--- conflicted
+++ resolved
@@ -46,10 +46,7 @@
     "npm-run-all": "^4.1.5"
   },
   "dependencies": {
-<<<<<<< HEAD
-    "@modelcontextprotocol/sdk": "^1.17.2"
-=======
+    "@modelcontextprotocol/sdk": "^1.17.2",
     "chalk": "^5.5.0"
->>>>>>> a7d98d98
   }
 }